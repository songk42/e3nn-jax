--- conflicted
+++ resolved
@@ -160,13 +160,9 @@
 def from_s2grid(
     x: jnp.ndarray, lmax: int, normalization="component", lmax_in=None, *, quadrature: str, p_val: int, p_arg: int
 ):
-<<<<<<< HEAD
-    r"""Transform signal on the sphere into spherical tensors with degree :math:`l` between 0 and lmax, and parity :math:`p = p_{val}p_{arg}^l`
-=======
     r"""Transform signal on the sphere into spherical tensors.
 
     The output has degree :math:`l` between 0 and lmax, and parity :math:`p = p_{val}p_{arg}^l`
->>>>>>> b037c851
 
     The inverse transformation of :func:`e3nn_jax.to_s2grid`
 
